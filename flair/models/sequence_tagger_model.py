
import warnings
import logging

import torch.autograd as autograd
import torch.nn
import flair.nn
import torch

import flair.embeddings
from flair.data import Dictionary, Sentence, Token
from flair.file_utils import cached_path

from typing import List, Tuple, Union

from flair.training_utils import clear_embeddings

log = logging.getLogger(__name__)

START_TAG: str = '<START>'
STOP_TAG: str = '<STOP>'


def to_scalar(var):
    return var.view(-1).data.tolist()[0]


def argmax(vec):
    _, idx = torch.max(vec, 1)
    return to_scalar(idx)


def log_sum_exp(vec):
    max_score = vec[0, argmax(vec)]
    max_score_broadcast = max_score.view(1, -1).expand(1, vec.size()[1])
    return max_score + \
           torch.log(torch.sum(torch.exp(vec - max_score_broadcast)))


def argmax_batch(vecs):
    _, idx = torch.max(vecs, 1)
    return idx


def log_sum_exp_batch(vecs):
    maxi = torch.max(vecs, 1)[0]
    maxi_bc = maxi[:, None].repeat(1, vecs.shape[1])
    recti_ = torch.log(torch.sum(torch.exp(vecs - maxi_bc), 1))
    return maxi + recti_


def pad_tensors(tensor_list, type_=torch.FloatTensor):
    ml = max([x.shape[0] for x in tensor_list])
    shape = [len(tensor_list), ml] + list(tensor_list[0].shape[1:])
    template = type_(*shape)
    template.fill_(0)
    lens_ = [x.shape[0] for x in tensor_list]
    for i, tensor in enumerate(tensor_list):
        template[i, :lens_[i]] = tensor

    return template, lens_


class SequenceTagger(torch.nn.Module):

    def __init__(self,
                 hidden_size: int,
                 embeddings: flair.embeddings.TokenEmbeddings,
                 tag_dictionary: Dictionary,
                 tag_type: str,
                 use_crf: bool = True,
                 use_rnn: bool = True,
                 rnn_layers: int = 1,
                 use_dropout: float = 0.0,
                 use_word_dropout: float = 0.05,
                 use_locked_dropout: float = 0.5,
                 ):

        super(SequenceTagger, self).__init__()

        self.use_rnn = use_rnn
        self.hidden_size = hidden_size
        self.use_crf: bool = use_crf
        self.rnn_layers: int = rnn_layers

        self.trained_epochs: int = 0

        self.embeddings = embeddings

        # set the dictionaries
        self.tag_dictionary: Dictionary = tag_dictionary
        self.tag_type: str = tag_type
        self.tagset_size: int = len(tag_dictionary)

        # initialize the network architecture
        self.nlayers: int = rnn_layers
        self.hidden_word = None

        # dropouts
        self.use_dropout: float = use_dropout
        self.use_word_dropout: float = use_word_dropout
        self.use_locked_dropout: float = use_locked_dropout

        if use_dropout > 0.0:
            self.dropout = torch.nn.Dropout(use_dropout)

        if use_word_dropout > 0.0:
            self.word_dropout = flair.nn.WordDropout(use_word_dropout)

        if use_locked_dropout > 0.0:
            self.locked_dropout = flair.nn.LockedDropout(use_locked_dropout)

        rnn_input_dim: int = self.embeddings.embedding_length

        self.relearn_embeddings: bool = True

        if self.relearn_embeddings:
            self.embedding2nn = torch.nn.Linear(rnn_input_dim, rnn_input_dim)

        # bidirectional LSTM on top of embedding layer
        self.rnn_type = 'LSTM'
        if self.rnn_type in ['LSTM', 'GRU']:

            if self.nlayers == 1:
                self.rnn = getattr(torch.nn, self.rnn_type)(rnn_input_dim, hidden_size,
                                                            num_layers=self.nlayers,
                                                            bidirectional=True)
            else:
                self.rnn = getattr(torch.nn, self.rnn_type)(rnn_input_dim, hidden_size,
                                                            num_layers=self.nlayers,
                                                            dropout=0.5,
                                                            bidirectional=True)

        # final linear map to tag space
        if self.use_rnn:
            self.linear = torch.nn.Linear(hidden_size * 2, len(tag_dictionary))
        else:
            self.linear = torch.nn.Linear(self.embeddings.embedding_length, len(tag_dictionary))

        if self.use_crf:
            self.transitions = torch.nn.Parameter(
                torch.randn(self.tagset_size, self.tagset_size))
            self.transitions.data[self.tag_dictionary.get_idx_for_item(START_TAG), :] = -10000
            self.transitions.data[:, self.tag_dictionary.get_idx_for_item(STOP_TAG)] = -10000

        if torch.cuda.is_available():
            self.cuda()

    def save(self, model_file: str):
        model_state = {
            'state_dict': self.state_dict(),
            'embeddings': self.embeddings,
            'hidden_size': self.hidden_size,
            'tag_dictionary': self.tag_dictionary,
            'tag_type': self.tag_type,
            'use_crf': self.use_crf,
            'use_rnn': self.use_rnn,
            'rnn_layers': self.rnn_layers,
            'use_word_dropout': self.use_word_dropout,
            'use_locked_dropout': self.use_locked_dropout,
        }

        torch.save(model_state, model_file, pickle_protocol=4)


    @classmethod
    def load_from_file(cls, model_file):
        # suppress torch warnings:
        # https://docs.python.org/3/library/warnings.html#temporarily-suppressing-warnings
        with warnings.catch_warnings():
            warnings.filterwarnings("ignore")
            state = torch.load(model_file, map_location={'cuda:0': 'cpu'})

        use_dropout = 0.0 if not 'use_dropout' in state.keys() else state['use_dropout']
        use_word_dropout = 0.0 if not 'use_word_dropout' in state.keys() else state['use_word_dropout']
        use_locked_dropout = 0.0 if not 'use_locked_dropout' in state.keys() else state['use_locked_dropout']

        model = SequenceTagger(
            hidden_size=state['hidden_size'],
            embeddings=state['embeddings'],
            tag_dictionary=state['tag_dictionary'],
            tag_type=state['tag_type'],
            use_crf=state['use_crf'],
            use_rnn=state['use_rnn'],
            rnn_layers=state['rnn_layers'],
            use_dropout=use_dropout,
            use_word_dropout=use_word_dropout,
            use_locked_dropout=use_locked_dropout,
        )

        model.load_state_dict(state['state_dict'])
        model.eval()
        if torch.cuda.is_available():
            model = model.cuda()
        return model

    def forward(self, sentences: List[Sentence]):

        self.zero_grad()

        self.embeddings.embed(sentences)

        # first, sort sentences by number of tokens
        sentences.sort(key=lambda x: len(x), reverse=True)
        longest_token_sequence_in_batch: int = len(sentences[0])

        lengths: List[int] = [len(sentence.tokens) for sentence in sentences]
        tag_list: List = []

        # initialize zero-padded word embeddings tensor
        sentence_tensor = torch.zeros([len(sentences),
                                       longest_token_sequence_in_batch,
                                       self.embeddings.embedding_length],
                                      dtype=torch.float)

        for s_id, sentence in enumerate(sentences):

            # fill values with word embeddings
            sentence_tensor[s_id][:len(sentence)] = torch.cat([token.get_embedding().unsqueeze(0)
                                                               for token in sentence], 0)

            # get the tags in this sentence
            tag_idx: List[int] = [self.tag_dictionary.get_idx_for_item(token.get_tag(self.tag_type).value)
                                  for token in sentence]
            # add tags as tensor
            if torch.cuda.is_available():
                tag_list.append(torch.cuda.LongTensor(tag_idx))
            else:
                tag_list.append(torch.LongTensor(tag_idx))

        sentence_tensor = sentence_tensor.transpose_(0, 1)
        if torch.cuda.is_available():
            sentence_tensor = sentence_tensor.cuda()

        # --------------------------------------------------------------------
        # FF PART
        # --------------------------------------------------------------------
        if self.use_dropout > 0.0:
            sentence_tensor = self.dropout(sentence_tensor)
        if self.use_word_dropout > 0.0:
            sentence_tensor = self.word_dropout(sentence_tensor)
        if self.use_locked_dropout > 0.0:
            sentence_tensor = self.locked_dropout(sentence_tensor)

        if self.relearn_embeddings:
            sentence_tensor = self.embedding2nn(sentence_tensor)

        if self.use_rnn:
            packed = torch.nn.utils.rnn.pack_padded_sequence(sentence_tensor, lengths)

            rnn_output, hidden = self.rnn(packed)

            sentence_tensor, output_lengths = torch.nn.utils.rnn.pad_packed_sequence(rnn_output)

            if self.use_dropout > 0.0:
                sentence_tensor = self.dropout(sentence_tensor)
            # word dropout only before LSTM - TODO: more experimentation needed
            # if self.use_word_dropout > 0.0:
            #     sentence_tensor = self.word_dropout(sentence_tensor)
            if self.use_locked_dropout > 0.0:
                sentence_tensor = self.locked_dropout(sentence_tensor)

        features = self.linear(sentence_tensor)

        return features.transpose_(0, 1), lengths, tag_list

    def _score_sentence(self, feats, tags, lens_):

        if torch.cuda.is_available():
            start = torch.cuda.LongTensor([
                self.tag_dictionary.get_idx_for_item(START_TAG)
            ])
            start = start[None, :].repeat(tags.shape[0], 1)

            stop = torch.cuda.LongTensor([
                self.tag_dictionary.get_idx_for_item(STOP_TAG)
            ])
            stop = stop[None, :].repeat(tags.shape[0], 1)

            pad_start_tags = \
                torch.cat([start, tags], 1)
            pad_stop_tags = \
                torch.cat([tags, stop], 1)
        else:
            start = torch.LongTensor([
                self.tag_dictionary.get_idx_for_item(START_TAG)
            ])
            start = start[None, :].repeat(tags.shape[0], 1)

            stop = torch.LongTensor([
                self.tag_dictionary.get_idx_for_item(STOP_TAG)
            ])

            stop = stop[None, :].repeat(tags.shape[0], 1)

            pad_start_tags = torch.cat([start, tags], 1)
            pad_stop_tags = torch.cat([tags, stop], 1)

        for i in range(len(lens_)):
            pad_stop_tags[i, lens_[i]:] = \
                self.tag_dictionary.get_idx_for_item(STOP_TAG)

        score = torch.FloatTensor(feats.shape[0])
        if torch.cuda.is_available():
            score = score.cuda()

        for i in range(feats.shape[0]):
            r = torch.LongTensor(range(lens_[i]))
            if torch.cuda.is_available():
                r = r.cuda()

            score[i] = \
                torch.sum(
                    self.transitions[pad_stop_tags[i, :lens_[i] + 1], pad_start_tags[i, :lens_[i] + 1]]
                ) + \
                torch.sum(feats[i, r, tags[i, :lens_[i]]])

        return score

    def viterbi_decode(self, feats):
        backpointers = []
        backscores = []

        init_vvars = torch.Tensor(1, self.tagset_size).fill_(-10000.)
        init_vvars[0][self.tag_dictionary.get_idx_for_item(START_TAG)] = 0
        forward_var = autograd.Variable(init_vvars)
        if torch.cuda.is_available():
            forward_var = forward_var.cuda()

        import torch.nn.functional as F
        for feat in feats:
            next_tag_var = forward_var.view(1, -1).expand(self.tagset_size, self.tagset_size) + self.transitions
            _, bptrs_t = torch.max(next_tag_var, dim=1)
            bptrs_t = bptrs_t.squeeze().data.cpu().numpy()
            next_tag_var = next_tag_var.data.cpu().numpy()
            viterbivars_t = next_tag_var[range(len(bptrs_t)), bptrs_t]
            viterbivars_t = autograd.Variable(torch.FloatTensor(viterbivars_t))
            if torch.cuda.is_available():
                viterbivars_t = viterbivars_t.cuda()
            forward_var = viterbivars_t + feat
            backscores.append(forward_var)
            backpointers.append(bptrs_t)

        terminal_var = forward_var + self.transitions[self.tag_dictionary.get_idx_for_item(STOP_TAG)]
        terminal_var.data[self.tag_dictionary.get_idx_for_item(STOP_TAG)] = -10000.
        terminal_var.data[self.tag_dictionary.get_idx_for_item(START_TAG)] = -10000.
        best_tag_id = argmax(terminal_var.unsqueeze(0))

        best_path = [best_tag_id]

        for bptrs_t in reversed(backpointers):
            best_tag_id = bptrs_t[best_tag_id]
            best_path.append(best_tag_id)

        best_scores = []
        for backscore in backscores:
            softmax = F.softmax(backscore, dim=0)
            _, idx = torch.max(backscore, 0)
            prediction = idx.item()
            best_scores.append(softmax[prediction].item())

        start = best_path.pop()
        assert start == self.tag_dictionary.get_idx_for_item(START_TAG)
        best_path.reverse()
        return best_scores, best_path

    def neg_log_likelihood(self, sentences: List[Sentence]):
        features, lengths, tags = self.forward(sentences)

        if self.use_crf:

            # pad tags if using batch-CRF decoder
            if torch.cuda.is_available():
                tags, _ = pad_tensors(tags, torch.cuda.LongTensor)
            else:
                tags, _ = pad_tensors(tags, torch.LongTensor)

            forward_score = self._forward_alg(features, lengths)
            gold_score = self._score_sentence(features, tags, lengths)

            score = forward_score - gold_score

            return score.sum()

        else:

            score = 0
            for sentence_feats, sentence_tags, sentence_length in zip(features, tags, lengths):
                sentence_feats = sentence_feats[:sentence_length]

                if torch.cuda.is_available():
                    tag_tensor = autograd.Variable(torch.cuda.LongTensor(sentence_tags))
                else:
                    tag_tensor = autograd.Variable(torch.LongTensor(sentence_tags))
                score += torch.nn.functional.cross_entropy(sentence_feats, tag_tensor)

            return score

    def _forward_alg(self, feats, lens_):

        init_alphas = torch.Tensor(self.tagset_size).fill_(-10000.)
        init_alphas[self.tag_dictionary.get_idx_for_item(START_TAG)] = 0.

        forward_var = torch.FloatTensor(
            feats.shape[0],
            feats.shape[1] + 1,
            feats.shape[2],
        ).fill_(0)

        forward_var[:, 0, :] = init_alphas[None, :].repeat(feats.shape[0], 1)

        if torch.cuda.is_available():
            forward_var = forward_var.cuda()

        transitions = self.transitions.view(
            1,
            self.transitions.shape[0],
            self.transitions.shape[1],
        ).repeat(feats.shape[0], 1, 1)

        for i in range(feats.shape[1]):
            emit_score = feats[:, i, :]

            tag_var = \
                emit_score[:, :, None].repeat(1, 1, transitions.shape[2]) + \
                transitions + \
                forward_var[:, i, :][:, :, None].repeat(1, 1, transitions.shape[2]).transpose(2, 1)

            max_tag_var, _ = torch.max(tag_var, dim=2)

            tag_var = tag_var - \
                      max_tag_var[:, :, None].repeat(1, 1, transitions.shape[2])

            agg_ = torch.log(torch.sum(torch.exp(tag_var), dim=2))

            cloned = forward_var.clone()
            cloned[:, i + 1, :] = max_tag_var + agg_

            forward_var = cloned

        forward_var = forward_var[range(forward_var.shape[0]), lens_, :]

        terminal_var = forward_var + \
                       self.transitions[self.tag_dictionary.get_idx_for_item(STOP_TAG)][None, :].repeat(
                           forward_var.shape[0], 1)

        alpha = log_sum_exp_batch(terminal_var)

        return alpha

    def predict(self, sentences: Union[List[Sentence], Sentence], mini_batch_size=32) -> List[Sentence]:

        with torch.no_grad():
            if type(sentences) is Sentence:
                sentences = [sentences]

            filtered_sentences = self._filter_empty_sentences(sentences)

<<<<<<< HEAD
        # remove previous embeddings
        clear_embeddings(filtered_sentences, also_clear_word_embeddings=True)

        # make mini-batches
        batches = [filtered_sentences[x:x + mini_batch_size] for x in
                   range(0, len(filtered_sentences), mini_batch_size)]
=======
            # remove previous embeddings
            clear_embeddings(filtered_sentences)

            # make mini-batches
            batches = [filtered_sentences[x:x + mini_batch_size] for x in
                       range(0, len(filtered_sentences), mini_batch_size)]
>>>>>>> ef1dd3f4

            for batch in batches:
                scores, predicted_ids = self._predict_scores_batch(batch)
                all_tokens = []
                for sentence in batch:
                    all_tokens.extend(sentence.tokens)

                for (token, score, predicted_id) in zip(all_tokens, scores, predicted_ids):
                    token: Token = token
                    # get the predicted tag
                    predicted_tag = self.tag_dictionary.get_item_for_index(predicted_id)
                    token.add_tag(self.tag_type, predicted_tag, score)

            return sentences

    def _predict_scores_batch(self, sentences: List[Sentence]):
        feature, lengths, tags = self.forward(sentences)

        all_confidences = []
        all_tags_seqs = []

        for feats, length in zip(feature, lengths):

            if self.use_crf:
                confidences, tag_seq = self.viterbi_decode(feats[:length])
            else:
                import torch.nn.functional as F

                tag_seq = []
                confidences = []
                for backscore in feats[:length]:
                    softmax = F.softmax(backscore, dim=0)
                    _, idx = torch.max(backscore, 0)
                    prediction = idx.item()
                    tag_seq.append(prediction)
                    confidences.append(softmax[prediction].item())

            all_tags_seqs.extend(tag_seq)
            all_confidences.extend(confidences)

        return all_confidences, all_tags_seqs

    @staticmethod
    def _filter_empty_sentences(sentences: List[Sentence]) -> List[Sentence]:
        filtered_sentences = [sentence for sentence in sentences if sentence.tokens]
        if len(sentences) != len(filtered_sentences):
            log.warning('Ignore {} sentence(s) with no tokens.'.format(len(sentences) - len(filtered_sentences)))
        return filtered_sentences

    @staticmethod
    def load(model: str):
        model_file = None
        aws_resource_path = 'https://s3.eu-central-1.amazonaws.com/alan-nlp/resources/models-v0.2'

        if model.lower() == 'ner':
            base_path = '/'.join([aws_resource_path,
                                  'NER-conll03--h256-l1-b32-%2Bglove%2Bnews-forward%2Bnews-backward--v0.2',
                                  'en-ner-conll03-v0.2.pt'])
            model_file = cached_path(base_path, cache_dir='models')

        if model.lower() == 'ner-fast':
            base_path = '/'.join([aws_resource_path,
                                  'NER-conll03--h256-l1-b32-experimental--fast-v0.2',
                                  'en-ner-fast-conll03-v0.2.pt'])
            model_file = cached_path(base_path, cache_dir='models')

        if model.lower() == 'ner-ontonotes':
            base_path = '/'.join([aws_resource_path,
                                  'NER-ontoner--h256-l1-b32-%2Bcrawl%2Bnews-forward%2Bnews-backward--v0.2',
                                  'en-ner-ontonotes-v0.3.pt'])
            model_file = cached_path(base_path, cache_dir='models')

        if model.lower() == 'ner-ontonotes-fast':
            base_path = '/'.join([aws_resource_path,
                                  'NER-ontoner--h256-l1-b32-%2Bcrawl%2Bnews-forward-fast%2Bnews-backward-fast--v0.2',
                                  'en-ner-ontonotes-fast-v0.3.pt'])
            model_file = cached_path(base_path, cache_dir='models')

        if model.lower() == 'pos':
            base_path = '/'.join([aws_resource_path,
                                  'POS-ontonotes--h256-l1-b32-%2Bmix-forward%2Bmix-backward--v0.2',
                                  'en-pos-ontonotes-v0.2.pt'])
            model_file = cached_path(base_path, cache_dir='models')

        if model.lower() == 'pos-fast':
            base_path = '/'.join([aws_resource_path,
                                  'POS-ontonotes--h256-l1-b32-%2Bnews-forward-fast%2Bnews-backward-fast--v0.2',
                                  'en-pos-ontonotes-fast-v0.2.pt'])
            model_file = cached_path(base_path, cache_dir='models')

        if model.lower() == 'frame':
            base_path = '/'.join([aws_resource_path,
                                  'FRAME-conll12--h256-l1-b8-%2Bnews%2Bnews-forward%2Bnews-backward--v0.2',
                                  'en-frame-ontonotes-v0.2.pt'])
            model_file = cached_path(base_path, cache_dir='models')

        if model.lower() == 'frame-fast':
            base_path = '/'.join([aws_resource_path,
                                  'FRAME-conll12--h256-l1-b8-%2Bnews%2Bnews-forward-fast%2Bnews-backward-fast--v0.2',
                                  'en-frame-ontonotes-fast-v0.2.pt'])
            model_file = cached_path(base_path, cache_dir='models')

        if model.lower() == 'chunk':
            base_path = '/'.join([aws_resource_path,
                                  'NP-conll2000--h256-l1-b32-%2Bnews-forward%2Bnews-backward--v0.2',
                                  'en-chunk-conll2000-v0.2.pt'])
            model_file = cached_path(base_path, cache_dir='models')

        if model.lower() == 'chunk-fast':
            base_path = '/'.join([aws_resource_path,
                                  'NP-conll2000--h256-l1-b32-%2Bnews-forward-fast%2Bnews-backward-fast--v0.2',
                                  'en-chunk-conll2000-fast-v0.2.pt'])
            model_file = cached_path(base_path, cache_dir='models')

        if model.lower() == 'de-pos':
            base_path = '/'.join([aws_resource_path,
                                  'UPOS-udgerman--h256-l1-b8-%2Bgerman-forward%2Bgerman-backward--v0.2',
                                  'de-pos-ud-v0.2.pt'])
            model_file = cached_path(base_path, cache_dir='models')

        if model.lower() == 'de-ner':
            base_path = '/'.join([aws_resource_path,
                                  'NER-conll03ger--h256-l1-b32-%2Bde-fasttext%2Bgerman-forward%2Bgerman-backward--v0.2',
                                  'de-ner-conll03-v0.3.pt'])
            model_file = cached_path(base_path, cache_dir='models')

        if model.lower() == 'de-ner-germeval':
            base_path = '/'.join([aws_resource_path,
                                  'NER-germeval--h256-l1-b32-%2Bde-fasttext%2Bgerman-forward%2Bgerman-backward--v0.2',
                                  'de-ner-germeval-v0.3.pt'])
            model_file = cached_path(base_path, cache_dir='models')

        if model_file is not None:
            tagger: SequenceTagger = SequenceTagger.load_from_file(model_file)
            return tagger<|MERGE_RESOLUTION|>--- conflicted
+++ resolved
@@ -456,21 +456,12 @@
 
             filtered_sentences = self._filter_empty_sentences(sentences)
 
-<<<<<<< HEAD
-        # remove previous embeddings
-        clear_embeddings(filtered_sentences, also_clear_word_embeddings=True)
-
-        # make mini-batches
-        batches = [filtered_sentences[x:x + mini_batch_size] for x in
-                   range(0, len(filtered_sentences), mini_batch_size)]
-=======
             # remove previous embeddings
-            clear_embeddings(filtered_sentences)
+            clear_embeddings(filtered_sentences, also_clear_word_embeddings=True)
 
             # make mini-batches
             batches = [filtered_sentences[x:x + mini_batch_size] for x in
                        range(0, len(filtered_sentences), mini_batch_size)]
->>>>>>> ef1dd3f4
 
             for batch in batches:
                 scores, predicted_ids = self._predict_scores_batch(batch)
